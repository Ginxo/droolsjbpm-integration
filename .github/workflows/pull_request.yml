name: Build Chain

on: [pull_request]

jobs:
  build-chain:
    strategy:
      matrix:
        java-version: [8, 11]
      fail-fast: false
    runs-on: ubuntu-latest
    name: Maven Build
    steps:
      - name: Set up JDK
        uses: actions/setup-java@v1
        with:
          java-version: ${{ matrix.java-version }}
      - name: Install takari
        run: |
          wget -P $M2_HOME/lib/ext https://repo1.maven.org/maven2/io/takari/aether/takari-local-repository/0.11.3/takari-local-repository-0.11.3.jar
          wget -P $M2_HOME/lib/ext https://repo1.maven.org/maven2/io/takari/takari-filemanager/0.8.3/takari-filemanager-0.8.3.jar
          wget -P $M2_HOME/lib/ext https://repo1.maven.org/maven2/io/takari/maven/takari-smart-builder/0.6.1/takari-smart-builder-0.6.1.jar
      - name: Build Chain ${{ matrix.java-version }}
        id: build-chain
        uses: kiegroup/github-action-build-chain@v1.4
        with:
<<<<<<< HEAD
          build-command: 'mvn -e -nsu -Dfull -Pwildfly install -Pjenkins-pr-builder -Prun-code-coverage  -Dcontainer.profile=wildfly -Dcontainer=wildfly -Dintegration-tests=true -Dmaven.test.failure.ignore=true -DjvmArgs="-XX:+PrintGCDetails -XX:+PrintGCDateStamps -Xloggc:gclog -pl :kie-server-spring-boot-autoconfiguration-audit-replication"'
=======
          parent-dependencies: 'kie-jpmml-integration'
          child-dependencies: 'openshift-drools-hacep'
          build-command: 'mvn -e -nsu -Dfull -Pwildfly install -Pjenkins-pr-builder -Prun-code-coverage  -Dcontainer.profile=wildfly -Dcontainer=wildfly -Dintegration-tests=true -Dmaven.test.failure.ignore=true'
>>>>>>> dc817a3b
          build-command-upstream: |
            mvn -e --builder smart -T1C install -DskipTests -Dgwt.compiler.skip=true -Dgwt.skipCompilation=true -Denforcer.skip=true -Dcheckstyle.skip=true -Dspotbugs.skip=true -Drevapi.skip=true
            rm -rf ./*
          workflow-file-name: "pull_request.yml"
          archive-artifacts-path: |
            **/gclog
        env:
          GITHUB_TOKEN: "${{ secrets.GITHUB_TOKEN }}"
                            <|MERGE_RESOLUTION|>--- conflicted
+++ resolved
@@ -24,13 +24,7 @@
         id: build-chain
         uses: kiegroup/github-action-build-chain@v1.4
         with:
-<<<<<<< HEAD
           build-command: 'mvn -e -nsu -Dfull -Pwildfly install -Pjenkins-pr-builder -Prun-code-coverage  -Dcontainer.profile=wildfly -Dcontainer=wildfly -Dintegration-tests=true -Dmaven.test.failure.ignore=true -DjvmArgs="-XX:+PrintGCDetails -XX:+PrintGCDateStamps -Xloggc:gclog -pl :kie-server-spring-boot-autoconfiguration-audit-replication"'
-=======
-          parent-dependencies: 'kie-jpmml-integration'
-          child-dependencies: 'openshift-drools-hacep'
-          build-command: 'mvn -e -nsu -Dfull -Pwildfly install -Pjenkins-pr-builder -Prun-code-coverage  -Dcontainer.profile=wildfly -Dcontainer=wildfly -Dintegration-tests=true -Dmaven.test.failure.ignore=true'
->>>>>>> dc817a3b
           build-command-upstream: |
             mvn -e --builder smart -T1C install -DskipTests -Dgwt.compiler.skip=true -Dgwt.skipCompilation=true -Denforcer.skip=true -Dcheckstyle.skip=true -Dspotbugs.skip=true -Drevapi.skip=true
             rm -rf ./*
